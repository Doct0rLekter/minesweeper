# MINESWEEPER

#### Video Demo:  <URL HERE>

#### Description: Create a CLI Minesweeper game using idiomatic Rust, Test Driven Development, and classic game design patterns (IE, the 'game loop' design pattern)

TODO

## Introduction to the Project

Minesweeper is a classic game from my childhood: it was one of the few interesting games that came bundled with windows back in the days of my youth. There was something about the mystique of an unassuming game with simple controls and no instruction manual that was fascinating to me. I still remember the process of figuring out the rules by process of elimination like a puzzle that had to be solved before the meat of the game could even be played, and I remember making crude hand-written notes about the locations of suspected mines before I discovered flags and recognized their purpose. This process of discovery is actually much of what piqued my initial interest in computers and the games they allowed. As a result, I have a healthy respect and sentimental fondness of this simple to learn yet hard to master puzzle game about finding all of the mines without setting them off.

Now, as a matter of habit, I recreate Minesweeper whenever I want to really learn a new programming language. At first glance, the game is simple enough to implement. It requires a board, some mines, and empty squares that identify the number of adjacent mines. Once one looks beneath the surface, though, they find that Minesweeper digs to the core of what makes games tick. It lays bare how a language handles structuring data, how it defines logic to operate on that data, how it processes inputs, and how to package all of the core concepts of good software design into clean and efficient source code that "just works". I did it, or at least began the process of doing it, in Scratch for week 0: how better to show growth and wrap the course up in a neat bow than to finish what I started in a brand new programming language that represents the culmination of everything we've learned in this course?

## Goals

- Implement a fully featured Minesweeper game on the command line using rust:
  - users should be able to configure the board size and other details about the game using a text based "title menu" before entering the actual game loop
  - users should be greeted by a "rendered" game board that gives them access to all necessary information to play the game
  - Using text input, the user should be able to select tiles, flag/unflag them, clear them, and "chord" the tiles to quickly clear large sections in one input.
  - Number of mines should scale properly with the size of the board and should be placed randomly each time the game state is reset to avoid identical boards
  - The user should be able to track the number of mines left to be discovered, and the number of "turns" taken to clear the board
  - The user should be able reset the board after every clear/game over to play again

- Demonstrate mastery of key programming concepts:
  - How to structure code to be clear and readable
  - How to implement the basic tenants of test driven development ensure changes do not break intended functionality
  - How to effectively implement standard design patterns
  - How to model data clearly so as to allow for easy debugging and proper function
  - How to use the basic features of version control to track changes effectively
  - And much more...

- Prove basic understanding of software design:
  - Documenting the process of design
  - Breaking a problem down into smaller problems for easier processing
  - Splitting the design into discrete versions from conception to a fully featured minimum viable product

## First Steps

Every piece of software has to start somewhere. Rather than attempt to make a full piece of software on the word go, a designer has to make a basic framework with which they will begin to structure their codebase. Here, I've started by 'blocking' together an initial structure for the program and game loop:

### Blocking out the Game Loop

~~~rust
// Defines a module within the project's module tree into which we separate elements of 
// the main game loop
mod game_loop {
    
    // We will use a 'struct' to group all data related to the game state so that it can
    // be processed consistently, efficiently, and in an organized fashion
    struct GameState {
        TODO
    }

    // An implementation block allows us to group methods that directly interact with the 
    // GameState struct. This combined with the GameState struct is similar to the 
    // Functionality of a 'Class' in the object-oriented programming paradigm
    impl GameState {
        TODO
    }

    // The 'play' function contains the core structure of our game loop logic.
    // It and all of it's associated functions interact with the GameState in some way; 
    // however, they will interact indirectly through 'getter' and 'setter' methods
    // defined in the implementation block, so they will remain a separate part of the 
    // game_loop module.
    play() {
        TODO
    
        // Reset the game state after a game over
        reset();
    
        // Draw the initial game state
        draw();
    
        loop {
            // Allows us to break out of the game loop for "game over" screens and
            // returning to the "title menu" once those have been implemented
            if game_over {
                break;
            }
    
            // Process console input
            process_input();
    
            // Update the game state
            update();
    
            // Redraw game state at the end of each loop
            draw();
        }
    }
    
    // This function ensures the user can continue a session without any risk
    // that any game states from a previous session will affect the state of a new game
    Reset() {
        TODO
    }
    
    // Here we will take console input from the user and store it for the 'update' 
    // function to operate upon.
    process_input() {
        TODO
    }
    
    // The update function will handle updating the game state based on user input.
    // It will determine what GameState fields need to be changed using GameState's
    // 'setter' methods
    update() {
        TODO
    }
    
    // Draw will simply use 'getter' methods to determine the game state.
    // It will then 'render' the updated game state to the user's screen
    draw() {
        TODO
    }
}
~~~

With the framework above we will start building a working "game". First, we want to take the structure and turn it into a prototype for the logic that will eventually become a game. This is going to be accomplished with a simple program that prompts a user and then draws echoes their input to the screen with an escape hatch string for when they are done "playing". Already the code is becoming too large to process in one chunk, so we will start with the 'game_loop' module and the GameState struct (as well as its associated implementation blocks):

## Filling out the Framework with Prototype Logic

~~~rust
// Provide structure to game data
//
// GameState now has two fields: one holds user input from each iteration of the main loop, the tells the game logic whether the user wants to end the game.
pub struct GameState {
    pub input: String,
    pub game_over: bool,
}

// This implements the 'Default' trait on our 'GameState' struct. Default is a part of the Rust standard library which is often expected by
// Rust developers when dealing with Types that implement a ::new() method. It sets the Type to a reasonable set of default values.
impl Default for GameState {
    fn default() -> Self {
        Self::new()
    }
}

// Below we implement a series of methods to act upon our 'GameState' struct. These include a default 'constructor' (the 'new' function), as well as 'getter' and 'setter'
// methods to either retrieve the values of our fields, or set them. This allows us to create a public 'API' while protecting our GameState from unintended changes.
// Several of our methods also use the '#[must_use]' attribute so that the compiler can ensure the results of the functions aren't left unused.
impl GameState {
    // This is our default constructor to instantiate a new GameState
    #[must_use]
    pub fn new() -> GameState {
        GameState {
            input: String::new(),
            game_over: false,
        }
    }

    // This is a 'getter' method which returns a clone of our structs 'input' field. Cloning is relatively inefficient though, and so we may change this in the future.
    #[must_use]
    pub fn get_input(&self) -> String {
        self.input.clone()
    }

    // This is a 'getter' method that allows us to check whether a 'game_over' state has been reached.
    #[must_use]
    pub fn get_game_over(&self) -> bool {
        self.game_over
    }

    // This is a 'setter' method that allows us to update the 'input' field with a new String
    pub fn set_input(&mut self, input: String) {
        self.input = input;
    }

    // This is a 'setter' method that allows us to set the 'game_over' field to true or false (though the current prototype 'game' has no real reason to set 'false')
    pub fn set_game_over(&mut self, game_over: bool) {
        self.game_over = game_over;
    }
}
~~~

In a future iteration of our program we may want to move the 'GameState' struct out of the 'game_loop' module for two key reasons.

1. In order to test our 'getter' and 'setter' methods properly, we actually have to make our fields public. If we move 'GameState' to the root module of 'lib.rs', our 'test' module can access private fields since they come from a parent module.
2. GameState isn't necessarily a part of our 'game_loop' since the game loop only reads and operates on state. It then makes sense to decouple GameState and the game loop to ensure our game loop only operates on GameState using the accepted public API (IE, 'getters' and 'setters') instead of operating directly on private fields.

Next, we will take a look at the game loop itself:

~~~rust
// The 'play' function is where we set up the loop to be called from our 'main' function. This is, in many ways, equivalent to the 'run' function in most Rust
// programs; however, I decided to call it 'play' as this is supposed to be a game.
pub fn play() {

    // Here we construct a new 'GameState' using the default constructor '::new()'
    // We define it as mutable because if we can't interact with state then we don't exactly have a game
    let mut state = GameState::new();

    // We need to pass the game state mutably to all of our functions which operate on state in order for them to properly update/render our game.

    // Resets our game state to it's default values. This may be discovered unnecessary depending on how we implement the game proper.
    reset(&mut state);

    // Draw the initial game state
    draw(&mut state);

    loop {
        // Here, we use a 'getter' method to set a game_over flag. It may be better to move this 'let' binding outside of the loop since we don't need to re-declare
        // (or, in this case, shadow) our game_over flag every time a loop iterates
        let game_over = state.get_game_over();

        // We check to see if we have reached a game over state. Future iterations of the program will likely use more logic in a 'game_over' state than this iteration
        // which simply breaks out of the loop, thus ending the program.
        if game_over {
            break;
        }

        // Process console input
        process_input(&mut state);

        // Update the game state
        update(&mut state);

        // Redraw game state after each update
        draw(&mut state);
    }
}

// Here we find the actual logic for the functions associated with our game loop. This also shows a major ergonomic advantage of Rust:
// functions do not require forward declaration. If a function is used before it is declared the program will simply check for declarations below the first use.
// This is enabled by the compiler's extensive analysis; however, this also results in above average compile times. The benefits seem to outweigh slow compile times, though
// since it avoids a lot of copy paste work and necessity of updating multiple forward declarations in addition to any uses of a function throughout the code.

// Here we can see how the public 'setter' methods allow us to control how the game loop can and cannot interact with the game's state. Reset uses that API to reset
// our game state to the default values; however, it currently sets each field individually. As the 'GameState' struct (and, by extension, the game state) become
// more complex. It probably makes more sense to use the default 'constructor' method to reset the fields to their default implementation.
fn reset(state: &mut GameState) {
    state.set_input(String::new());
    state.set_game_over(false);
}

// Here we use a function from a newly created 'input_handler' module to read input from a user. We will get to the 'input_handler' module later on; however,
// let it suffice to say, for now, that the 'read_input' function implements some basic error handling to ensure the user actually inputs something
// as well as converting input to lowercase.
//
// Beyond that, 'process_input' uses the input with the 'set_input' method in order to update the 'input' field of our 'GameState'.
fn process_input(state: &mut GameState) {
    let input = input_handler::read_input("Enter a message to be echoed: ");
    state.set_input(input);
}

// The update method currently only uses the 'get_input' method from 'GameState' to determine whether the user has typed '.exit' to indicate they want
// to end the game. If this is the case, we use our 'setter' method for the 'game_over' field to indicate a game over state has been reached.
pub fn update(state: &mut GameState) {
    if state.get_input() == ".exit" {
        state.set_game_over(true);
    };
}

// Finally, the 'draw' function checks whether we are in a game over state and, if we aren't, it renders our game state to the screen.
// We should likely change the if statement to directly check the 'game_over' field for better clarity, and we may also want to have it
// render a game over screen of some kind in the case where we have reached a game_over state (this is currently done by the 'main' function).
// In the future, we will also want to clear our previous game state from the screen; however, we have yet to decide how to do so in a platform independent fashion.
fn draw(state: &mut GameState) {
    if state.get_input() != ".exit" {
        println!("Input text and I will repeat it back to you!\n    (Type '.exit' to quit the 'game')\n");
        println!("{}\n", state.get_input());
    }
}
~~~

There are a few things we will need to change as we go forward with the prototype logic, many items of which are already called out in the commentary above, but as it stands we have a functioning programming replete with a meager "gameplay" loop and a simple exit condition! Our "game" has earned every double quotes I've given it at this point considering how it lacks basically all of the elements of good gameplay design, but at the prototype phase all we really need is something to prove that the engine runs before we break it with the early iterations of the program we actually want to build. Before we start on that, though, we have a couple more modules we need to get to, starting with the new 'input_handler' module we created for our 'process_input' function:

~~~rust
// Here is our 'input_handler' module. We can see it's pretty bare at the moment in spite of the relative complexity of the 'read_input' function compared to other functions.
// Still, a game is mostly about processing and responding to user input, so as our game becomes more complex than the prototype logic we've written: we can be certain
// that much more input handling will be necessary over the life of our program.
pub mod input_handler {

    use std::io::{self, Write};

    // On to the actual function we have. We start out with something that simply takes a prompt as a parameter and then spits out a string based on some user input
    // Most of the complexity comes from the basic error handling we've implemented. There are two types of errors we can expect with an input reader:
    // pressing the wrong keys at the wrong time (very difficult when reading strings), and issues with the standard input/output streams. For the former,
    // we simply re-prompt the user, but the latter requires more robust error handling which we will eventually improve as our use case evolves.
    //
    // You may also notice the '# Panics' comments which we use to inform anyone reading our source code that there are potential panic points within a given piece of code.
    // For those unfamiliar, a 'Panic' in Rust is an orderly crash that cleans up after itself.
    #[must_use]
    #[allow(clippy::missing_panics_doc)] // This function is unlikely to panic under normal circumstances
    pub fn read_input(prompt: &str ) -> String { // Might want to make a configuration parameter for case sensitivity that defaults to false
        let mut input = String::new();

        loop {
            print!("{prompt}");

            // # Panics
            //
            // This function will panic if flushing the stdout buffer fails.
            // However, this is unlikely to happen under normal circumstances.
            io::stdout().flush().unwrap();

            // # Panics
            //
            // This function will panic if reading from stdin fails.
            // This could happen if there's an issue with the input stream,
            // or if the process does not have access to the standard input.
            io::stdin()
                .read_line(&mut input)
                .expect("Failed to read line");

            // The next two 'if' statements process the input to ensure common escape characters aren't included when we return the input. Useful if we are checking
            // our input against some other input.
            if let Some('\n') = input.chars().next_back() {
                input.pop();
            }

            if let Some('\r') = input.chars().next_back() {
                input.pop();
            }

            // This checks that, after our input is processed, the input stream isn't empty. We will assume that the user doesn't intend to enter nothing and re-prompt them.
            if input.is_empty() {
                continue;
            }
            
            // If everything else succeeds, we break out of the loop and move on to the return expression
            break;
        }
        // Finally, we return the users input, minus any erroneous capitalization. This should likely be made configurable with a default initialized parameter.
        // One more thing that may have been noticed: in Rust, writing 'return' is superfluous in cases where you aren't returning early from a function.
        // Instead, Rust simply assumes that the last statement in the function without a semicolon is our return statement.
        input.to_lowercase()
    }
}
~~~

The 'input_handler' module will be the focus of a lot of our future changes, as how you handle input is a critical part of building a full game. One of the first things we should consider doing, though, is making the error handling part of "handling input" a bit more robust. We don't want to slow down prototyping too much for this since nothing above represents even a near final state, but we also don't want to ignore such an important part of creating a fully formed piece of software until it's already complete. That just invites laziness right at the end. Speaking of ensuring we create a well-formed piece of software, next we will look at our very important 'test' module:

~~~rust
// Rust comes packaged with both unit testing and integration testing by default. With a simple command in its package manager 'cargo' we can run each of the below
// unit tests and receive a summary report. This is fantastic for Test Driven Development as it allows tests to be made the motive power of development right
// out of the 'box' so to speak.
#[cfg(test)]
mod test {
    // Unlike our other 'use' import statements, this one brings most everything from the module tree into scope. Very convenient when you want to test everything
    use super::*;

    // Each test below was created before the function they were intended to test. This is a part of the Test Driven Development cycle:
    // understand a feature to be implemented, write a failing unit test for the intended functionality, and then write the code to make that unit test pass.
    // From there, you refactor the code and re-run the test to make sure it is still working as intended! This is very similar to the 'Plan, Do, Study, Act'
    // or PDSA cycle from the Toyota Production system.
    #[test]
    fn gets_input() {
        let state = game_loop::GameState::new();

        assert_eq!(state.input, state.get_input());
    }

    #[test]
    fn gets_game_over() {
        let state = game_loop::GameState::new();

        assert_eq!(state.game_over, state.get_game_over());
    }

    #[test]
    fn sets_input() {
        let mut state = game_loop::GameState::new();
        state.set_input(String::from("See? I can set input"));

        assert_eq!(String::from("See? I can set input"), state.input);
    }

    #[test]
    fn sets_game_over() {
        let mut state = game_loop::GameState::new();
        state.set_game_over(true);

        assert_eq!(true, state.game_over)
    }

    #[test]
    fn updates_state() {
        let mut state = game_loop::GameState::new();

        state.set_input(String::from(".exit"));

        game_loop::update(&mut state);

        assert_eq!(true, state.get_game_over());
    }
}
~~~

Test Driven Development and writing unit tests are the two concepts most new to me at this point, so I admittedly can only parrot what I've learned from trusted sources. I also may not be writing the best unit tests; however, the power is still there insofar as the basics are concerned. We now have a series of tests that can be modified and added to as the program evolves into a real game. With that in mind, we will now segue into a discussion of version control. This documentation can only describe the evolution of our program in discreet meaningful version jumps (although, until we start the work of turning our game engine into a minesweeper game, we will avoid actually changing version numbers). Any more fine grained and we would run into a couple of problems such as giving too much information to be meaningful and slowing development of the program to a crawl. Our single major iteration of taking the framework we blocked out and turning it into a working "prototype" game took something on the order of 12 individual commits to our git repository. Each of those commits represented the implementation of a single piece of functionality, and yet could/should probably have been broken down even further.
To get a more full picture of the minute details of this process one may look at the public repository and see exactly what changes are being made in what order which additionally allows us to go back and find the problem if one of our changes breaks the software. One note, I try to keep to a policy of never pushing a series of commits to the remote unless:

- The code compiles
- The code represents a functioning iteration of the program we are trying to build
- and, the code passes all unit tests

This helps ensure that each public commit represents something that other developers, testers, and potentially users can reliably contribute to, test, or use. For a project where there is only one person developing it this may not seem particularly important; however, what if we were to add more developers? What if we wanted to ask someone to test it? Even if we never do either, we will likely want/need to work in a team at some point, and you perform in the same way you practice. If you cut corners when practicing what is to say you won't do the same in a production environment? This makes it of crucial importance to try and follow best practices insofar as you have learned and can possibly follow no matter the circumstances of your project.

### Summary

In this section, we created a framework from which to start developing our 'minesweeper' game. We then put together some simple logic, and tests to probe that logic, to prove the functionality of our framework and stand as a prototype from which to build the full program. We also called out where we may focus some future refactoring of our code base, and discussed some of features of the Rust programming language that were of benefit to our end goals. Finally, we spoke about how we are using Test Driven Development and version control with git to enhance our ability to ensure the program is, and remains, correct. From here, it is now time to start the work of turning our engine prototype into something that looks more like Minesweeper.

## Building Minesweeper from the Ground Up

We are now at the point where our codebase is too large to be noted in detail and broken down line-by-line with explanatory commentary, so we will begin to explain only the most pertinent changes. For a more in-depth history of changes, the github repository contains the entire history of commits and what each commit changed (as well as some helpful commit messages containing the broad strokes of each change). In this version of the program, we will call this the version 0.2.0, we have gone from a simplistic prototype that serves almost as a demo for our engine, to building an incredibly early functional prototype of the game proper:

We now have a "board" rendered,
~~~
     1  2  3  4  5
   1 -  -  -  -  - 
   2 -  -  -  -  - 
   3 -  -  -  -  - 
   4 -  -  -  -  - 
   5 -  -  -  -  - 
Select a hidden tile
~~~

The ability to process input,

~~~
     1  2  3  4  5
   1 -  -  -  -  - 
   2 -  -  -  -  - 
   3 -  -  -  -  - 
   4 -  -  -  -  - 
   5 -  -  -  -  - 
Select a hidden tile

Enter column: 3
Enter row: 3
Flag this tile? Y/n: 
~~~

And the ability to represent flags and hints,

~~~

     1  2  3  4  5
   1 -  -  -  -  - 
   2 -  -  -  -  - 
   3 -  -  F  0  - 
   4 -  -  -  -  - 
   5 -  -  -  -  - 
Select a hidden tile

~~~

We still have ahead of us the need to actually include mines in our game, give the hints meaning, and make many improvements to both the functionality and readability of our codebase. All of that is ahead, though, so why don't we focus on the broad changes made to the code base:

### Modeling Data in GameState

~~~rust
// We now have a much larger 'GameState' struct with fields for a range of requirements.
// At present, the height and width fields will be fixed at size 5 for simplicity.
// We also have a Vector of 'tiles' which, thanks to the power of Rust's enums,
// Can hold everything we need to represent our game visually in only 2 options.
// Finally, we keep track of the player's 'selected_tile' as an index into 'tiles'
// so that we can separate processing of input from broader updates of state.
pub struct GameState {
    game_over: bool,
    board_width: u32,
    board_height: u32,
    tiles: Vec<Tile>,
    selected_tile: Option<usize>,
}

// Here is the enum mentioned. It has two modes for our tiles, each of which holds
// additional information using struct-like named fields.
// Because of this ability to hold additional information, we can capture all of
// the data necessary to represent our game with only two enumerated modes.
#[derive(Debug, PartialEq)]
pub enum Tile {
    Hidden { has_mine: bool, flagged: bool },
    Revealed { has_mine: bool, hint: u32 },
}
~~~

I cannot stress enough how useful it is to be able to represent the state of our tiles so succinctly. This avoids a lot of the complexity we might deal with should we have been required to enumerate states like, "hidden with mine," or use a second data structure to store where mines were located. There still is a lot of data, but Rust's type system means we have no choice but to exhaustively account for all possible states which helps in avoiding subtle bugs. Now, we move on to the game logic itself. 

### Processing Input

We are going to skip the 'reset' function for now since it merely resets the GameState struct to default gameplay values. This takes us to the 'process_input' function:

~~~rust
fn process_input(state: &mut GameState) {
        loop {

            // First thing we have to do is to ask for the user to select a tile.
            // we use a 'read_as_int' function from our 'input_handler' module to turn
            // text input into an integer value. We bound the entered numbers between 1
            // and the dimensions of our board.
            println!("Select a hidden tile\n");
            let mut column = input_handler::read_as_int("Enter column: ", 1, state.get_width());
            let mut row = input_handler::read_as_int("Enter row: ", 1, state.get_height());

            // Then we have to zero index the user selections
            row -= 1;
            column -= 1;

            // Finally, we have to set the 'selected_tile' field of our 'GameState'
            // struct by turning the selection into an index with a short equation
            state.set_selected((row * state.get_width()) + column);

            let index = state.get_selected();

            // Now that we have the selected_tile processed, we can use this to index
            // into our 'tiles' Vector and match on the Tile's modality.
            // The exhaustive matching was snipped for brevity, but we essentially
            // Check the state of the tile selected to decide whether we need further
            // input, or if we need to reprompt our user in the case where they selected
            // an already revealed tile.
            match state.get_tile(index) {
                Tile::Hidden {
                    has_mine: x,
                    flagged: false,
                } => {
                    let flag_tile = input_handler::read_as_bool("Flag this tile? Y/n: ");
                    if flag_tile {
                        state.set_tile(
                            index,
                            Tile::Hidden {
                                has_mine: *x,
                                flagged: true,
                            },
                        );
                    } else // { snip ...
            }
        }
    }
}
~~~

Once we've processed the user's input, we call a simple update function which just checks if the tile at the selected index is a revealed mine. In that case, we set the 'game_over' field of our 'GameState' to true before rendering our state to the screen with the 'draw' function. Speaking of which, let's move onto examining, 'draw'.

### Rendering the Game to our Display

The draw function is quite simple:

~~~rust
    fn draw(state: &mut GameState) {
        
        // First we simply check for a 'game over' state. If this has occured
        // we provide a message informing the user that they lost.
        // We then provide an early return 
        if state.get_game_over() {

            // In a future iteration we will likely want to set
            // all mines to a revealed state, and render that to screen.
            // We might additionally provide some game stats such as how
            // many mines they found, and how many 'turns' it took to get
            // to the current state of the game.
            println!("Game over!");
            return;
        }

        // 'clear_screen' is a simple utility method we added that uses the
        // 'crossterm' crate to execute a platform independent "clear" command
        // on the console before we draw the new loop's contents.
        clear_screen();

        // This prints column numbers with a set character width to the column.
        // We use print! to send our characters to standard output, and then
        // println! to print a newline character and flush the stdout buffer
        print!("   ");
        for col in 0..state.get_width() {
            print!("{:3}", col + 1);
        }
        println!();

        // Finally, we use a double for loop to print each row
        // Inside of these loops, we see the 'represent_tile' utility method.
        // This method, when called, takes a tile state and turns it into
        // a printable textual representation.
        for row in 0..state.get_height() {
            print!("{:4}", row + 1); // Print the row number

            for col in 0..state.get_width() {
                let index = row * state.get_width() + col;
                let tile_representation = state.represent_tile(index);
                print!("{tile_representation:3}");
            }

            println!();
        }
    }
~~~

With this, we draw a board state with characters representing different possible modes of our Tiles. We also have a special "debug" tile representation in the case that there is somehow a value of "None" (represented by the '?' character). This state shouldn't ever happen so we know that, if one of our tiles is rendered as '?', we have a logic issue somewhere to be resolved. 

### Summary

In this section we started the first version of our software that actually looks like minesweeper. We have the skeleton of features like mines and hints, though much of the meat of that functionality remains. We have a board rendered to the screen, and the ability for the user to select a specific tile and act upon it (as by flagging, unflagging, or clearing the tile). There are no mines yet (or, rather, we haven't added them to our board), hints do not indicate what they are supposed to, and we have a lot of improvement we can do for processing input. 

## Echoes of a Complete Game

At this point, we've reached what we will call our internal 0.3.0 version. In this version, we have reached a point where you could technically call our minesweeper clone a game; however, it would be more accurate to call it a puzzle. Like a classic puzzle it is a box that can be opened once and solved, but once solved there is no dynamism to make revisiting our puzzle worthwhile. We have hardcoded board parameters, unchanging mine locations, and haven't even included a way to restart our game yet. We will likely be implementing some sort of "state machine" to give us the ability to efficiently change between menu, gameplay, and gameover screens. Still, for now let's focus on what we have complete: 

We have fully implemented hints and we can chain clear tiles surrounding a '0' hint to help avoid excesses of manual clearing,

~~~
     A  B  C  D  E  
   1 -  -  1  0  0 
   2 -  -  2  1  0 
   3 1  2  -  2  1 
   4 0  1  2  -  - 
   5 0  0  1  -  - 
Select a hidden tile

Enter column and row: 
~~~

We have the ability for the user to win the game,

~~~
     A  B  C  D  E  
   1 -  2  1  0  0 
   2 2  -  2  1  0 
   3 1  2  -  2  1 
   4 0  1  2  -  2 
   5 0  0  1  2  - 
Congratulations, you found all of the mines!
~~~

and a fully implemented gameover that reveals the locations of all mines,

~~~
     A  B  C  D  E  
   1 X  -  -  -  - 
   2 -  X  -  -  - 
   3 -  -  X  -  - 
   4 -  -  -  X  - 
   5 -  -  -  -  X 
Game over!
~~~

And finally, we have made great strides in improving the user experience for selecting, flagging, unflagging, and clearing mines.

~~~
     A  B  C  D  E  
   1 -  -  -  -  - 
   2 -  -  -  -  - 
   3 -  -  -  -  - 
   4 -  -  -  -  - 
   5 -  -  -  -  - 
Select a hidden tile

Enter column and row: a1
(C)lear, (F)lag, or (U)ndo selection? c
~~~

How did we get here? As before, the most illustrative way to get the full picture is to look at the commit history of the GitHub repository; however, we will go through some select additions. We've reworked a lot of our 'process_input' function, and made some changes to our update function but I want to spotlight the helper functions that have brought us to this point since they are where the major logic changes have been implemented. We will start with how we implemented hints:

### Calculating Nearby Mines

The "calculate_hint" function takes the index of the tile in question, checks neighboring tiles (through "find_neighbors" which we will explain shortly), and returns the number of neighboring tiles with mines:

~~~rust
    fn calculate_hint(state: &GameState, index: usize) -> u32 {
        // A vector is initialized with the indices of
        // neighboring tiles.
        let neighbors = find_neighbors(state, index);

        // We initialize a variable to hold the number
        // of mines in neighbors.
        let mut count = 0;

        // Finally, we loop through the neighbors vector
        // and use an if let statement to update the count
        for &neighbor_index in &neighbors {
            if let Tile::Hidden {
                has_mine: true,
                flagged: _,
            } = state.get_tile(neighbor_index)
            {
                count += 1;
            }
        }

        count
    }
~~~

The function is much simplified because we eventually extracted the logic for finding neighboring tiles. That refactor happened once we realized the logic was also needed in a second function:

### Revealing Neighboring Tiles

In the game of minesweeper, clicking a '0' hinted (empty) tile clears all nearby tiles. We needed a function to separate this logic out (so to minimize bloat in our update function), and that is where "reveal_neighbors" comes into play:

~~~rust
    fn reveal_neighbors(state: &mut GameState, index: usize) {
        // Halfway through writing this function we recognized that we
        // needed the same logic of finding neighboring tiles here
        // that was required for calculating hints.
        // At was at this point the decision was made to refactor
        // that logic into it's own function and call it from both
        // helpers. It was a helper helper, so to speak.
        let neighbors = find_neighbors(state, index);

        // Now we loop through our neighbors vector to clear them,
        // but only so long as they are not mined or flagged.
        for neighbor_index in neighbors {
            let tile = state.get_tile(neighbor_index);

            if let Tile::Hidden {
                has_mine: false,
                flagged: false,
            } = tile
            {
                // We need to calculate our hint to properly reveal the tile
                let hint = calculate_hint(state, neighbor_index);

                state.set_tile(
                    neighbor_index,
                    Tile::Revealed {
                        has_mine: false,
                        hint,
                    },
                );

                if hint == 0 {
                    // Finally, if the tile is a zero_hinted tile,
                    // we want to continue recursively checking neighbors
                    // until we have cleared all appropriate tiles.
                    reveal_neighbors(state, neighbor_index);
                }
            }
        }
    }
~~~

As stated above, as we began this function we recognized shared logic that could be more cleanly
represented by its own function, 'find_neighbors':

### Refactoring Shared Logic

Before getting into, 'find_neighbors', let us talk in more depth about the process behind deciding to refactor. I don't necessarily fully believe in the concept of "DRY". There are times where I don't think the extraction of logic into a new function adds much to clarity or ergonomics, and so I generally adhere more closely to the "WET" concept: Write Everything Twice. As with anything, fanatical adherence to one or the other is a fools errand. If the repeated logic is complex enough that the functions greatly improve in clarity when it is extracted then you should do so immediately. If the logic is so prevalent and consistent that there is a sizeable ergonomic gain then you should refactor it. If the logic is simple enough that there is no benefit then you should hold off. The important part is recognizing, "why" you would be extracting it and only doing so when there is a good reason (be it clarity, ergonomics, or both).

Without further ado, let's find some neighbors:

~~~rust
    // We cast a lot of our usize variables to isize to support negative indexes. 
    // This allows us to 'look backwards' at neighbors in x and y directions to create a grid.
    // We allow sign loss and possible wrap to go unwarned 
    // because we ensure they will be within bounds.
    #[allow(clippy::cast_possible_wrap, clippy::cast_sign_loss)]
    fn find_neighbors(state: &GameState, index: usize) -> Vec<usize> {
        let width = state.get_width() as isize;
        let height = state.get_height() as isize;

        let index_x = index as isize % width;
        let index_y = index as isize / width;

        // We are storing the neighbor indices in a vector to send to other functions
        let mut neighbors = Vec::new();

        // Check the grid while making sure out of bounds indices are not
        // added to the grid
        for row_offset in -1..=1 {
            for col_offset in -1..=1 {
                if row_offset == 0 && col_offset == 0 {
                    continue;
                }

                let neighbor_x = index_x + col_offset;
                let neighbor_y = index_y + row_offset;

                if neighbor_x >= 0 && neighbor_x < width && neighbor_y >= 0 && neighbor_y < height {
                    // If the tile would be in bounds, it's index is calculated
                    // and it is added to our vector
                    let neighbor_index = (neighbor_y * width + neighbor_x) as usize;
                    neighbors.push(neighbor_index);
                }
            }
        }

        neighbors
    }
~~~

Next we have a batch of two helpers from our "input_handler" module, "read_column_row", and "read_input_mode':

### Improving the User Experience

We will deal with these functions (and one important data structure added) as a batch:

~~~rust

    // Let's start with the data structure. Instead of a series of
    // yes or no questions: we will instead divide input into three types.
    #[derive(PartialEq, Debug, Clone, Copy)]
    pub enum InputMode {
        Clear, // This indicates the user wishes to clear the selected tile
        Flag, // This indicates the user wishes to flag or unflag the tile
        Undo, // This indicates the user wishes to select a different tile
    }

    /* Snip... */


    // The first UX improvement is turning column and row selection
    // into a single command. 
    // 'read_column_row' takes some bounds checking parameters
    // and returns a tuple representing column and then row.
    #[must_use]
    pub fn read_column_row(prompt: &str, min: u32, width: u32, height: u32) -> (u32, u32) {
        let (column, row) = loop {
            // We use the usual input capture helper and then
            // create an iterator over the input characters
            let input = read_input(prompt);
            let mut chars = input.chars();

            // We use our iterator to process the first char
            // into an appropriate integer.
            let column_char = chars.next();
            let column_number = if let Some(c) = column_char {
                (c.to_ascii_lowercase() as u32) - ('a' as u32)
            } else {
                println!("Invalid input. Please enter a valid column and row.");
                continue;
            };

            // Then we turn the iterator of characters back into
            // a string so we can parse it to an unsigned integer.
            let row_number = chars.as_str().parse::<u32>();

            // Finally, we do some error and bounds checking so
            // we can reprompt the user if there is an issue with their input.
            match row_number {
                Ok(n) => {
                    if column_number >= min - 1 && column_number < width && n >= min && n <= height
                    {
                        break (column_number, n - 1);
                    }
                    println!("Column and row must be within valid bounds.");
                }
                Err(_) => println!("Invalid input. Please enter a valid column and row."),
            }
        };

        // If everything checks out, we return our tuple
        (column, row)
    }
    
    // The next UX improvement uses our 'InputMode' enum
    // To clearly delineate user intent for our input
    // processing logic.
    #[must_use]
    pub fn read_input_mode(prompt: &str) -> InputMode {
        // We loop over, and process, user input
        // until they enter a valid symbol. 
        // We do so case insensitively.
        let input_mode = loop {
            let input = read_input(prompt);
            let lower_input = input.trim().to_lowercase();

            match lower_input.as_str() {
                "clear" | "c" => break InputMode::Clear,
                "flag" | "f" => break InputMode::Flag,
                "undo" | "u" => break InputMode::Undo,
                _ => println!("Invalid input. Please enter a valid input mode."),
            }
        };

        // After checking for invalid entries,
        // we return the input mode.
        input_mode
    }
~~~

These improvements significantly improve ability to effectively select and process tiles for the user. Having letters and numbers to represent columns vs rows is a time tested methodology, and putting everything in one command means fewer opportunities for a mistake. Changing the interaction with the tiles to a simple modal process also provides more clarity to the user (and the codebase) than context based "yes/no" entries. Having a clear way to change selection also reduces frustration that might arise by mistyping a valid, but unintended, tile on the board. Instead a user can simply undo their selection and enter the correct tile. After this, there are a couple of less complex/important/informative helper functions. Namely: "check_for_win," which does exactly what it says by checking on each loop whether the player has revealed all of the mines, and "column_to_letter" which is an incredibly simple function that takes a column number and turns it into a character. 

### Summary

<<<<<<< HEAD
In this section, we finally have a playable minesweeper puzzle. We took the opportunity to explore when it is appropriate to extract logic out into its own function, and the dangers of holding didactically to any specific concept or paradigm. We have made significant improvements to the user experience by implementing chain clearing and more user friendly input handling. Now, we need to turn our puzzle into a game with randomized mine placement, board configuration, and a starting/ending menu. We will also need to add a mine tracker, and some end-of-game.
=======
In this section, we finally have a playable minesweeper puzzle. We took the opportunity to explore when it is appropriate to extract logic out into its own function, and the dangers of holding didactically to any specific concept or paradigm. We have made significant improvements to the user experience by implementing chain clearing and more user friendly input handling. Now, we need to turn our puzzle into a game with randomized mine placement, board configuration, and a starting/ending menu. We will also need to add a mine tracker, and some end-of-game stats.

## Making Minesweeper Dynamic

We are officially at the point I would consider minimum viable product:

We have a fancy new menu screen:

~~~
  __  __ _____ _   _ ______  _______          ________ ______ _____  ______ _____  
 |  \/  |_   _| \ | |  ____|/ ____\ \        / /  ____|  ____|  __ \|  ____|  __ \ 
 | \  / | | | |  \| | |__  | (___  \ \  /\  / /| |__  | |__  | |__) | |__  | |__) |
 | |\/| | | | | . ` |  __|  \___ \  \ \/  \/ / |  __| |  __| |  ___/|  __| |  _  / 
 | |  | |_| |_| |\  | |____ ____) |  \  /\  /  | |____| |____| |    | |____| | \ \ 
 |_|  |_|_____|_| \_|______|_____/    \/  \/   |______|______|_|    |______|_|  \_\


   __  ___  __  _           
  / / | _ \ \ \| |__ _ _  _ 
 | |  |  _/  | | / _` | || |
 | |  |_|    | |_\__,_|\_, |
  \_\       /_/        |__/ 

   __   ___  __            __ _                   
  / /  / __| \ \ ___ _ _  / _(_)__ _ _  _ _ _ ___ 
 | |  | (__   | / _ \ ' \|  _| / _` | || | '_/ -_)
 | |   \___|  | \___/_||_|_| |_\__, |\_,_|_| \___|
  \_\        /_/               |___/              

   __   ___   __       _ _   
  / /  / _ \  \ \ _  _(_) |_ 
 | |  | (_) |  | | || | |  _|
 | |   \__\_\  | |\_,_|_|\__|
  \_\         /_/            
      
Enter choice [(p)lay | (c)onfigure | (q)uit] : 
~~~

Three difficulty settings:

~~~

  __  __ _____ _   _ ______  _______          ________ ______ _____  ______ _____  
 |  \/  |_   _| \ | |  ____|/ ____\ \        / /  ____|  ____|  __ \|  ____|  __ \ 
 | \  / | | | |  \| | |__  | (___  \ \  /\  / /| |__  | |__  | |__) | |__  | |__) |
 | |\/| | | | | . ` |  __|  \___ \  \ \/  \/ / |  __| |  __| |  ___/|  __| |  _  / 
 | |  | |_| |_| |\  | |____ ____) |  \  /\  /  | |____| |____| |    | |____| | \ \ 
 |_|  |_|_____|_| \_|______|_____/    \/  \/   |______|______|_|    |______|_|  \_\


   __  ___  __  _           
  / / | _ \ \ \| |__ _ _  _ 
 | |  |  _/  | | / _` | || |
 | |  |_|    | |_\__,_|\_, |
  \_\       /_/        |__/ 

   __   ___  __            __ _                   
  / /  / __| \ \ ___ _ _  / _(_)__ _ _  _ _ _ ___ 
 | |  | (__   | / _ \ ' \|  _| / _` | || | '_/ -_)
 | |   \___|  | \___/_||_|_| |_\__, |\_,_|_| \___|
  \_\        /_/               |___/              

   __   ___   __       _ _   
  / /  / _ \  \ \ _  _(_) |_ 
 | |  | (_) |  | | || | |  _|
 | |   \__\_\  | |\_,_|_|\__|
  \_\         /_/            
      
Enter choice [(p)lay | (c)onfigure | (q)uit] : c
Enter preferred difficulty level [(e)asy | (m)edium | (h)ard] : 
~~~

A board with indicators for turn count and remaining mines:

~~~
Turn: 1
Remaining Mines: 14

     A  B  C  D  E  F  G  H  
   1 -  -  -  -  -  -  -  - 
   2 -  -  -  -  -  -  -  - 
   3 -  -  -  -  -  -  -  - 
   4 -  -  -  -  -  -  -  - 
   5 -  -  -  -  -  -  -  - 
   6 -  -  -  -  -  -  -  - 
   7 -  -  -  -  -  -  -  - 
   8 -  -  -  -  -  -  -  - 
Select a hidden tile

Enter column and row: 
~~~

Randomized mine placement:

~~~
Turn: 27
Remaining Mines: 0

     A  B  C  D  E  F  G  H  
   1 1  1  1  F  F  F  2  0 
   2 F  1  1  3  F  F  2  0 
   3 1  1  0  1  2  2  1  0 
   4 0  0  0  0  0  0  0  0 
   5 1  1  2  1  1  0  0  0 
   6 1  F  3  F  1  0  0  0 
   7 2  3  F  3  3  2  3  2 
   8 1  F  3  F  2  F  F  F 
Congratulations, you found all of the mines!
Press enter to continue... 
~~~

And the ability to play again:

~~~
  __  __ _____ _   _ ______  _______          ________ ______ _____  ______ _____  
 |  \/  |_   _| \ | |  ____|/ ____\ \        / /  ____|  ____|  __ \|  ____|  __ \ 
 | \  / | | | |  \| | |__  | (___  \ \  /\  / /| |__  | |__  | |__) | |__  | |__) |
 | |\/| | | | | . ` |  __|  \___ \  \ \/  \/ / |  __| |  __| |  ___/|  __| |  _  / 
 | |  | |_| |_| |\  | |____ ____) |  \  /\  /  | |____| |____| |    | |____| | \ \ 
 |_|  |_|_____|_| \_|______|_____/    \/  \/   |______|______|_|    |______|_|  \_\


   __  ___  __  _           
  / / | _ \ \ \| |__ _ _  _ 
 | |  |  _/  | | / _` | || |
 | |  |_|    | |_\__,_|\_, |
  \_\       /_/        |__/ 

   __   ___  __            __ _                   
  / /  / __| \ \ ___ _ _  / _(_)__ _ _  _ _ _ ___ 
 | |  | (__   | / _ \ ' \|  _| / _` | || | '_/ -_)
 | |   \___|  | \___/_||_|_| |_\__, |\_,_|_| \___|
  \_\        /_/               |___/              

   __   ___   __       _ _   
  / /  / _ \  \ \ _  _(_) |_ 
 | |  | (_) |  | | || | |  _|
 | |   \__\_\  | |\_,_|_|\__|
  \_\         /_/            
      
Enter choice [(p)lay | (c)onfigure | (q)uit] : 
~~~

as
>>>>>>> 5aa526b1
<|MERGE_RESOLUTION|>--- conflicted
+++ resolved
@@ -873,9 +873,6 @@
 
 ### Summary
 
-<<<<<<< HEAD
-In this section, we finally have a playable minesweeper puzzle. We took the opportunity to explore when it is appropriate to extract logic out into its own function, and the dangers of holding didactically to any specific concept or paradigm. We have made significant improvements to the user experience by implementing chain clearing and more user friendly input handling. Now, we need to turn our puzzle into a game with randomized mine placement, board configuration, and a starting/ending menu. We will also need to add a mine tracker, and some end-of-game.
-=======
 In this section, we finally have a playable minesweeper puzzle. We took the opportunity to explore when it is appropriate to extract logic out into its own function, and the dangers of holding didactically to any specific concept or paradigm. We have made significant improvements to the user experience by implementing chain clearing and more user friendly input handling. Now, we need to turn our puzzle into a game with randomized mine placement, board configuration, and a starting/ending menu. We will also need to add a mine tracker, and some end-of-game stats.
 
 ## Making Minesweeper Dynamic
@@ -1019,5 +1016,4 @@
 Enter choice [(p)lay | (c)onfigure | (q)uit] : 
 ~~~
 
-as
->>>>>>> 5aa526b1
+as